// Copyright 2017 The OPA Authors.  All rights reserved.
// Use of this source code is governed by an Apache2
// license that can be found in the LICENSE file.

package configmap

import (
	"context"
	"encoding/json"
	"fmt"
	"hash/fnv"
	"sort"
	"strings"
	"time"

	"github.com/hashicorp/go-multierror"
	"github.com/open-policy-agent/kube-mgmt/pkg/opa"
	"github.com/sirupsen/logrus"
	v1 "k8s.io/api/core/v1"
	metav1 "k8s.io/apimachinery/pkg/apis/meta/v1"
	"k8s.io/apimachinery/pkg/fields"
	"k8s.io/apimachinery/pkg/labels"
	"k8s.io/apimachinery/pkg/runtime"
	"k8s.io/apimachinery/pkg/runtime/schema"
	"k8s.io/apimachinery/pkg/runtime/serializer"
	"k8s.io/apimachinery/pkg/selection"
	"k8s.io/apimachinery/pkg/types"
	"k8s.io/client-go/kubernetes"
	"k8s.io/client-go/rest"
	"k8s.io/client-go/tools/cache"
)

const (
	policyStatusAnnotationKey = "openpolicyagent.org/policy-status"

	dataLabelKey            = "openpolicyagent.org/data"
	dataLabelValue          = "opa"
	dataStatusAnnotationKey = "openpolicyagent.org/data-status"

	// Special namespace in Kubernetes federation that holds scheduling policies.
	// commented because staticcheck: 'const kubeFederationSchedulingPolicy is unused (U1000)'
	// kubeFederationSchedulingPolicy = "kube-federation-scheduling-policy"

	resyncPeriod        = time.Second * 60
	syncResetBackoffMin = time.Second
	syncResetBackoffMax = time.Second * 30
)

// CustomPolicyLabel allows the default key "openpolicyagent.org/policy"
// to be replaced by another value. This would allow two instances of kube-mgmt
// to share a single namepace with config maps for different servers. (ie. validating & mutating)
func CustomPolicyLabel(key, value string) (string, error) {
	_, err := labels.NewRequirement(key, selection.Equals, []string{value})
	if err != nil {
		return "", err
	}

	policyLabelKey := key
	policyLabelValue := value
	fullLabel := strings.Join([]string{policyLabelKey, policyLabelValue}, "=")
	return fullLabel, nil
}

// DefaultConfigMapMatcher returns a function that will match configmaps in
// specified namespaces and/or with a policy or data label. The first bool return
// value specifies a policy/data match and the second bool indicates if the configmap
// contains a policy.
func DefaultConfigMapMatcher(namespaces []string, requirePolicyLabel, enablePolicies, enableData bool, policyLabelKey, policyLabelValue string) func(*v1.ConfigMap) (bool, bool) {
	return func(cm *v1.ConfigMap) (bool, bool) {
		var match, isPolicy bool

		// Check for data label. This label needs to be set on any
		// configmap that contains JSON data to be loaded into OPA.
		if enableData {
			match = matchesNamespace(cm, namespaces) && matchesLabel(cm, dataLabelKey, dataLabelValue)
		}

		// Check for explicit policy label or match on any policy namespace.
		if !match && enablePolicies {
			if requirePolicyLabel {
				match = matchesNamespace(cm, namespaces) && matchesLabel(cm, policyLabelKey, policyLabelValue)
			} else {
				match = matchesNamespace(cm, namespaces) || matchesLabel(cm, policyLabelKey, policyLabelValue)
			}

			if match {
				isPolicy = true
			}
		}
		return match, isPolicy
	}
}

func matchesLabel(cm *v1.ConfigMap, labelKey, labelValue string) bool {
	return cm.Labels[labelKey] == labelValue
}

func matchesNamespace(cm *v1.ConfigMap, namespaces []string) bool {
	for _, ns := range namespaces {
		if ns == cm.Namespace || ns == "*" {
			return true
		}
	}
	return false
}

// Sync replicates policies or data stored in the API server as ConfigMaps into OPA.
type Sync struct {
	kubeconfig *rest.Config
	opa        opa.Client
	clientset  *kubernetes.Clientset
	matcher    func(*v1.ConfigMap) (bool, bool)
}

// New returns a new Sync that can be started.
func New(kubeconfig *rest.Config, opa opa.Client, matcher func(*v1.ConfigMap) (bool, bool)) *Sync {
	cpy := *kubeconfig
	cpy.GroupVersion = &schema.GroupVersion{
		Version: "v1",
	}
	cpy.APIPath = "/api"
	cpy.ContentType = runtime.ContentTypeJSON
	scheme := runtime.NewScheme()
	cpy.NegotiatedSerializer = serializer.WithoutConversionCodecFactory{CodecFactory: serializer.NewCodecFactory(scheme)}
	builder := runtime.NewSchemeBuilder(func(scheme *runtime.Scheme) error {
		scheme.AddKnownTypes(
			*cpy.GroupVersion,
			&metav1.ListOptions{},
			&metav1.Status{},
			&v1.ConfigMapList{},
			&v1.ConfigMap{})
		return nil
	})
	builder.AddToScheme(scheme)
	return &Sync{
		kubeconfig: &cpy,
		opa:        opa,
		matcher:    matcher,
	}
}

// Run starts the synchronizer. To stop the synchronizer send a message to the
// channel.
func (s *Sync) Run(namespaces []string) (chan struct{}, error) {
	client, err := rest.RESTClientFor(s.kubeconfig)
	if err != nil {
		return nil, err
	}
	s.clientset, err = kubernetes.NewForConfig(s.kubeconfig)
	if err != nil {
		return nil, err
	}
	quit := make(chan struct{})

	for _, namespace := range namespaces {
		if namespace == "*" {
			namespace = v1.NamespaceAll
		}
		source := cache.NewListWatchFromClient(
			client,
			"configmaps",
			namespace,
			fields.Everything())
		store, controller := cache.NewInformer(
			source,
			&v1.ConfigMap{},
			time.Second*60,
			cache.ResourceEventHandlerFuncs{
				AddFunc:    s.add,
				UpdateFunc: s.update,
				DeleteFunc: s.delete,
			})
		for _, obj := range store.List() {
			cm := obj.(*v1.ConfigMap)
			if match, isPolicy := s.matcher(cm); match {
				s.syncAdd(cm, isPolicy)
			}
		}
		go controller.Run(quit)
	}
	return quit, nil
}

func (s *Sync) add(obj interface{}) {
	cm := obj.(*v1.ConfigMap)
	if match, isPolicy := s.matcher(cm); match {
		s.syncAdd(cm, isPolicy)
	}
}

func (s *Sync) update(oldObj, obj interface{}) {
	cm := obj.(*v1.ConfigMap)
	if match, isPolicy := s.matcher(cm); match {
		oldCm := oldObj.(*v1.ConfigMap)
		// avoid processing new versions of the ConfigMap that don't actually
		// change policy, data or labels
		// (issue https://github.com/open-policy-agent/kube-mgmt/issues/131)
		if cm.GetResourceVersion() != oldCm.GetResourceVersion() {
			fp, oldFp := fingerprint(cm), fingerprint(oldCm)
			if fp == oldFp {
				return
			}
		}
		s.syncAdd(cm, isPolicy)
	} else {
		// check if the label was removed
		s.delete(oldObj)
	}
}

func (s *Sync) delete(obj interface{}) {
	cm := obj.(*v1.ConfigMap)
	if match, isPolicy := s.matcher(cm); match {
		s.syncRemove(cm, isPolicy)
	}
}

func (s *Sync) syncAdd(cm *v1.ConfigMap, isPolicy bool) {
	path := fmt.Sprintf("%v/%v", cm.Namespace, cm.Name)
	// sort keys so that errors, if any, are always in the same order
	sortedKeys := make([]string, 0, len(cm.Data))
	for key := range cm.Data {
		sortedKeys = append(sortedKeys, key)
	}
	sort.Strings(sortedKeys)
	var multiErr error
	for _, key := range sortedKeys {
		value := cm.Data[key]
		id := fmt.Sprintf("%v/%v", path, key)

		var err error
		if isPolicy {
			err = s.opa.InsertPolicy(id, []byte(value))
		} else {
			// We don't need to know the JSON structure, just pass it
			// directly to the OPA data store.
			var data map[string]interface{}
			if err = json.Unmarshal([]byte(value), &data); err != nil {
				logrus.Errorf("Failed to parse JSON data in configmap with id: %s", id)
			} else {
				err = s.opa.PutData(id, data)
			}
		}
		if err != nil {
			multiErr = multierror.Append(multiErr, err)
		}
	}
	if multiErr != nil {
		s.setStatusAnnotation(cm, status{
			Status: "error",
			Error:  multiErr,
		}, isPolicy)
	} else {
		s.setStatusAnnotation(cm, status{
			Status: "ok",
		}, isPolicy)
	}
}

func (s *Sync) syncRemove(cm *v1.ConfigMap, isPolicy bool) {
	path := fmt.Sprintf("%v/%v", cm.Namespace, cm.Name)
	for key := range cm.Data {
		id := fmt.Sprintf("%v/%v", path, key)

		if isPolicy {
			if err := s.opa.DeletePolicy(id); err != nil {
				logrus.Errorf("Failed to delete policy %v: %v", id, err)
			}
		} else {
			if err := s.opa.PatchData(path, "remove", nil); err != nil {
				logrus.Errorf("Failed to remove %v (will reset OPA data and resync in %v): %v", id, resyncPeriod, err)
				s.syncReset(id)
			}
		}
	}
}

func (s *Sync) setStatusAnnotation(cm *v1.ConfigMap, st status, isPolicy bool) {
	bs, err := json.Marshal(st)

	statusAnnotationKey := policyStatusAnnotationKey
	if !isPolicy {
		statusAnnotationKey = dataStatusAnnotationKey
	}
	if err != nil {
		logrus.Errorf("Failed to serialize %v for %v/%v: %v", statusAnnotationKey, cm.Namespace, cm.Name, err)
	}
	annotation := string(bs)
	if cm.Annotations != nil {
		if existing, ok := cm.Annotations[policyStatusAnnotationKey]; ok {
			if existing == annotation {
				// If the annotation did not change, do not write it.
				// (issue https://github.com/open-policy-agent/kube-mgmt/issues/90)
				return
			}
		}
	}
	patch := map[string]interface{}{
		"metadata": map[string]interface{}{
			"annotations": map[string]interface{}{
				policyStatusAnnotationKey: annotation,
			},
		},
	}
	bs, err = json.Marshal(patch)
	if err != nil {
		logrus.Errorf("Failed to serialize patch for %v/%v: %v", cm.Namespace, cm.Name, err)
	}
	_, err = s.clientset.CoreV1().ConfigMaps(cm.Namespace).Patch(context.TODO(), cm.Name, types.StrategicMergePatchType, bs, metav1.PatchOptions{})
	if err != nil {
		logrus.Errorf("Failed to %v for %v/%v: %v", statusAnnotationKey, cm.Namespace, cm.Name, err)
	}
}

func (s *Sync) syncReset(id string) {
	d := syncResetBackoffMin
	for {
		if err := s.opa.PutData("/", map[string]interface{}{}); err != nil {
			logrus.Errorf("Failed to reset OPA data for %v (will retry after %v): %v", id, d, err)
		} else {
			return
		}
		time.Sleep(d)
		d = d * 2
		if d > syncResetBackoffMax {
			d = syncResetBackoffMax
		}
	}
}

type status struct {
	Status string `json:"status"`
	Error  error  `json:"error,omitempty"`
}

// fingerprint for the labels and data of a configmap.
func fingerprint(cm *v1.ConfigMap) uint64 {
	hash := fnv.New64a()
	data := json.NewEncoder(hash)
	data.Encode(cm.Labels)
<<<<<<< HEAD
	data.Encode("---")
=======
>>>>>>> cec924fb
	data.Encode(cm.Data)
	return hash.Sum64()
}<|MERGE_RESOLUTION|>--- conflicted
+++ resolved
@@ -338,10 +338,6 @@
 	hash := fnv.New64a()
 	data := json.NewEncoder(hash)
 	data.Encode(cm.Labels)
-<<<<<<< HEAD
-	data.Encode("---")
-=======
->>>>>>> cec924fb
 	data.Encode(cm.Data)
 	return hash.Sum64()
 }