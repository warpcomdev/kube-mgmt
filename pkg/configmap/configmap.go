--- conflicted
+++ resolved
@@ -13,7 +13,6 @@
 	"strings"
 	"time"
 
-	"github.com/hashicorp/go-multierror"
 	"github.com/open-policy-agent/kube-mgmt/pkg/opa"
 	"github.com/sirupsen/logrus"
 	v1 "k8s.io/api/core/v1"
@@ -191,10 +190,6 @@
 func (s *Sync) update(oldObj, obj interface{}) {
 	oldCm, cm := oldObj.(*v1.ConfigMap), obj.(*v1.ConfigMap)
 	if match, isPolicy := s.matcher(cm); match {
-<<<<<<< HEAD
-		oldCm := oldObj.(*v1.ConfigMap)
-=======
->>>>>>> 86b51203
 		// avoid processing new versions of the ConfigMap that don't actually
 		// change policy, data or labels
 		// (issue https://github.com/open-policy-agent/kube-mgmt/issues/131)
@@ -207,13 +202,9 @@
 		s.syncAdd(cm, isPolicy)
 	} else {
 		// check if the label was removed
-<<<<<<< HEAD
-		s.delete(oldObj)
-=======
 		if match, isPolicy := s.matcher(oldCm); match {
 			s.syncRemove(oldCm, isPolicy)
 		}
->>>>>>> 86b51203
 	}
 }
 
@@ -235,11 +226,7 @@
 		sortedKeys = append(sortedKeys, key)
 	}
 	sort.Strings(sortedKeys)
-<<<<<<< HEAD
-	var multiErr *multierror.Error
-=======
 	var syncErr errList
->>>>>>> 86b51203
 	for _, key := range sortedKeys {
 		value := cm.Data[key]
 		id := fmt.Sprintf("%v/%v", path, key)
@@ -258,15 +245,6 @@
 			}
 		}
 		if err != nil {
-<<<<<<< HEAD
-			multiErr = multierror.Append(multiErr, err)
-		}
-	}
-	if multiErr != nil {
-		s.setStatusAnnotation(cm, status{
-			Status: "error",
-			Error:  (*withMarshalJSON)(multiErr), // cast multierror.Error to support json serialization
-=======
 			syncErr = append(syncErr, err)
 		}
 	}
@@ -274,7 +252,6 @@
 		s.setStatusAnnotation(cm, status{
 			Status: "error",
 			Error:  syncErr,
->>>>>>> 86b51203
 		}, isPolicy)
 	} else {
 		s.setStatusAnnotation(cm, status{
@@ -354,18 +331,6 @@
 	}
 }
 
-<<<<<<< HEAD
-// jsonError makes sure status struct is json serializable
-type jsonError interface {
-	error
-	json.Marshaler
-}
-
-type status struct {
-	Status string    `json:"status"`
-	Error  jsonError `json:"error,omitempty"`
-}
-
 // fingerprint for the labels and data of a configmap.
 func fingerprint(cm *v1.ConfigMap) uint64 {
 	hash := fnv.New64a()
@@ -375,31 +340,6 @@
 	return hash.Sum64()
 }
 
-// withMarshalJSON is a json-seriazable version of multierror.Error
-type withMarshalJSON multierror.Error
-
-// MarshalJSON implements json.Marshaler
-func (m *withMarshalJSON) MarshalJSON() ([]byte, error) {
-	if len(m.Errors) <= 0 {
-		return []byte(`""`), nil
-	}
-	list := make([]json.RawMessage, 0, len(m.Errors))
-	for _, err := range m.Errors {
-		// If error can be marshalled to json, use it.
-		if b, marshalErr := json.Marshal(err); marshalErr == nil {
-			list = append(list, b)
-		} else {
-			// Otherwise, add the quoted version of the error string
-=======
-// fingerprint for the labels and data of a configmap.
-func fingerprint(cm *v1.ConfigMap) uint64 {
-	hash := fnv.New64a()
-	data := json.NewEncoder(hash)
-	data.Encode(cm.Labels)
-	data.Encode(cm.Data)
-	return hash.Sum64()
-}
-
 // errList is an error type that can marshal a list of errors to json
 type errList []error
 
@@ -425,31 +365,16 @@
 			list = append(list, b)
 		} else {
 			// fallback to quoted .Error() string if marshalling fails
->>>>>>> 86b51203
 			list = append(list, []byte(fmt.Sprintf("%q", err.Error())))
 		}
 	}
 	if len(list) == 1 {
-<<<<<<< HEAD
-		// for backward compatibility, single errors are not wrapped in a list
-		return list[0], nil
-=======
 		return list[0], nil // for backward compatibility
->>>>>>> 86b51203
 	}
 	return json.Marshal(list)
 }
 
 // Error implements error
-<<<<<<< HEAD
-func (m *withMarshalJSON) Error() string {
-	return (*multierror.Error)(m).Error()
-}
-
-// Unwrap implements errors.Unwrap
-func (m *withMarshalJSON) Unwrap() error {
-	return (*multierror.Error)(m).Unwrap()
-=======
 func (m errList) Error() string {
 	if m == nil || len(m) <= 0 {
 		return ""
@@ -459,5 +384,4 @@
 		text = append(text, err.Error())
 	}
 	return strings.Join(text, "\n")
->>>>>>> 86b51203
 }